'use strict';

<<<<<<< HEAD
const { componentsX } = require('../../globals/js/feature-flags');
=======
const { prefix } = require('../../globals/js/settings');
>>>>>>> b22c3a26

module.exports = {
  default: 'large',
  context: {
    prefix,
  },
  variants: [
    {
      name: 'large',
      label: 'Normal search',
      notes: `
        Search enables users to specify a word or a phrase to find particular relevant pieces of content
        without the use of navigation. Search can be used as the primary means of discovering content,
        or as a filter to aid the user in finding content.
      `,
      context: {
        suffix: 'lg',
        componentsX,
      },
    },
    {
      name: 'extra large',
      label: 'Extra large search',
      notes: `
          Search enables users to specify a word or a phrase to find particular relevant pieces of content
          without the use of navigation. Search can be used as the primary means of discovering content,
          or as a filter to aid the user in finding content.
        `,
      context: {
        suffix: 'xl',
        componentsX,
      },
    },
    {
      name: 'small',
      label: 'Small search',
      notes: `
        Search enables users to specify a word or a phrase to find particular relevant pieces of content
        without the use of navigation. Search can be used as the primary means of discovering content,
        or as a filter to aid the user in finding content. With the small version, the search field will be
        more compact.
      `,
      context: {
        suffix: 'sm',
        componentsX,
      },
    },
    {
      name: 'large-light',
      label: 'Normal search (Light)',
      notes: `
        Search enables users to specify a word or a phrase to find particular relevant pieces of content
        without the use of navigation. Search can be used as the primary means of discovering content,
        or as a filter to aid the user in finding content.
      `,
      context: {
        suffix: 'lg',
        light: true,
        componentsX,
      },
    },
    {
      name: 'small-light',
      label: 'Small search (Light)',
      notes: `
        Search enables users to specify a word or a phrase to find particular relevant pieces of content
        without the use of navigation. Search can be used as the primary means of discovering content,
        or as a filter to aid the user in finding content. With the small version, the search field will be
        more compact.
      `,
      context: {
        suffix: 'sm',
        light: true,
        componentsX,
      },
    },
  ],
};<|MERGE_RESOLUTION|>--- conflicted
+++ resolved
@@ -1,10 +1,7 @@
 'use strict';
 
-<<<<<<< HEAD
 const { componentsX } = require('../../globals/js/feature-flags');
-=======
 const { prefix } = require('../../globals/js/settings');
->>>>>>> b22c3a26
 
 module.exports = {
   default: 'large',
